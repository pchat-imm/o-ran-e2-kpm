# o-ran-e2-kpm
<<<<<<< HEAD

=======
>>>>>>> c607f664
next task: install open5gs from source to be able to config amf and upf https://open5gs.org/open5gs/docs/guide/02-building-open5gs-from-sources/
without 'ninja install'


**follow this**: https://github.com/s5uishida/open5gs_5gc_srsran_sample_config/tree/main \
**requirement**
1. change open5gs
2. change upf
3. change gnb
4. change ue

#### read more: wiki of this repository

try O-RAN 5G E2 interface to test e2sm kpm <br />

| component  | source code | note | branch |
| ------------- | ------------- | ------------- | ------------- |
| core network  | open5GS | srsRAN_Project in docker | - |
| gNB  | srsRAN_project | in zmq | main | 
| srsue  | srsRAN_4G  | in zmq |  master |
| nearRT-RIC and xApp | xapp_kpm_moni with nearRT-RIC (only this xapp that is work, other not work)| flexRIC | e2ap-v2|<|MERGE_RESOLUTION|>--- conflicted
+++ resolved
@@ -1,8 +1,4 @@
 # o-ran-e2-kpm
-<<<<<<< HEAD
-
-=======
->>>>>>> c607f664
 next task: install open5gs from source to be able to config amf and upf https://open5gs.org/open5gs/docs/guide/02-building-open5gs-from-sources/
 without 'ninja install'
 
