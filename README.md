--- conflicted
+++ resolved
@@ -1,4 +1,3 @@
-<<<<<<< HEAD
 # o-ran-e2-kpm
 
 ## Diagram
@@ -27,7 +26,6 @@
 - [FlexRIC](https://gitlab.eurecom.fr/mosaic5g/flexric)
 - [Open5GS 5G Core](https://open5gs.org/)
 - Wireshark (Version 4.0.7 or later)
-=======
+
 ## task 05/04/23
 - understand multiUE and gNU Emulator 
->>>>>>> 79616731
