[submodule "czmq/srsRAN_Project"]
	path = czmq/srsRAN_Project
	url = https://github.com/srsran/srsRAN_Project.git
<<<<<<< HEAD
[submodule "srsRAN_Project"]
	path = srsRAN_Project
	url = https://github.com/srsran/srsRAN_Project
[submodule "uhd"]
	path = uhd
	url = https://github.com/EttusResearch/uhd
=======
[submodule "open5gs"]
	path = open5gs
	url = https://github.com/open5gs/open5gs.git
>>>>>>> 47914e02
<|MERGE_RESOLUTION|>--- conflicted
+++ resolved
@@ -1,15 +1,12 @@
 [submodule "czmq/srsRAN_Project"]
 	path = czmq/srsRAN_Project
 	url = https://github.com/srsran/srsRAN_Project.git
-<<<<<<< HEAD
 [submodule "srsRAN_Project"]
 	path = srsRAN_Project
 	url = https://github.com/srsran/srsRAN_Project
 [submodule "uhd"]
 	path = uhd
 	url = https://github.com/EttusResearch/uhd
-=======
 [submodule "open5gs"]
 	path = open5gs
 	url = https://github.com/open5gs/open5gs.git
->>>>>>> 47914e02
